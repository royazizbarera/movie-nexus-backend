<<<<<<< HEAD
import {
    Box,
    Grid,
    Select,
    Option,
    Button,
    Input,
    iconButtonClasses,
    IconButton,
} from "@mui/joy";
import MainLayout from "../layouts/MainLayout";
import MovieCard from "../components/MovieCard";
import KeyboardArrowDown from "@mui/icons-material/KeyboardArrowDown";
import KeyboardArrowLeft from "@mui/icons-material/KeyboardArrowLeft";
import KeyboardArrowRight from "@mui/icons-material/KeyboardArrowRight";

import {useState, useEffect} from "react";
import {useNavigate} from "react-router-dom";
=======
import React from "react";

import { Box, Grid, Button, Input, Autocomplete } from "@mui/joy";
import MainLayout from "../layouts/MainLayout";
import MovieCard from "../components/MovieCard";
>>>>>>> 699010ab

import AppAppBar from "../components/AppAppBar";
import { MovieModel, MovieParamsModel } from "../../models/MovieModel";
import { PaginationModel } from "../../models/PaginationModel";
import movieController from "../../controllers/MovieController";
import genreController from "../../controllers/GenreController";
import actorController from "../../controllers/ActorController";
import { GenreModel } from "../../models/GenreModel";
import { ActorModel } from "../../models/ActorModel";
import awardController from "../../controllers/AwardController";
import { AwardModel } from "../../models/AwardModel";
import countryController from "../../controllers/CountryController";
import { CountryModel } from "../../models/CountryModel";
import PaginationComponent from "../admin/components/PaginationComponent";
import getYearsFromXtoY from "../../helpers/getYearsFromXtoY";
import {
  PAGE_SIZE_DROPDOWN,
  SORT_ORDER_DROPDOWN,
} from "../../configs/constants";

const styleSelect = {
    width: "100%",
    [`& .MuiSelect-indicator`]: {
        transition: "0.2s",
        [`&.Mui-expanded`]: {
            transform: "rotate(-180deg)",
        },
    },
};

export default function MoviesPage() {
<<<<<<< HEAD
    const [selectedFilters, setSelectedFilters] = useState<{
        [key: string]: string;
    }>({});
    // const [paramString, setParamString] = useState<string>("");
    const [searchQuery, setSearchQuery] = useState<string>("");
    const navigate = useNavigate();

    // movies
    const [movies, setMovies] = useState<any[]>([]);
    // paginasi
    const [page, setPage] = useState<number>(1);
    const [totalPage, setTotalPage] = useState<number>(1);
    const [genre, setGenre] = useState<string>("");
    const [genres, setGenres] = useState<string[]>([]);

    const filters = [
        {
            name: "genre",
            placeholder: "Genre",
            options: genres,
        },
        {
            name: "actor",
            placeholder: "Actor",
            options: ["Actor 1", "Actor 2", "Actor 3"],
        },
        {name: "year", placeholder: "Year", options: ["2021", "2020", "2019"]},
        {
            name: "award",
            placeholder: "Award",
            options: ["Oscar", "Golden Globe", "BAFTA"],
        },
        {
            name: "director",
            placeholder: "Director",
            options: ["Director 1", "Director 2"],
        },
        {
            name: "country",
            placeholder: "Country",
            options: ["USA", "UK", "France"],
        },
    ];

    useEffect(() => {
        movieController
            .getGenres()
            .then((res) => {
                const genreNames = res.data.map(
                    (genre: { id: number; name: string }) => genre.name
                );

                setGenres(genreNames); // Asumsikan res.data adalah array genre
            })
            .catch((err) => {
                console.error("Error fetching genres:", err);
            });
    }, []);

    // fetch using controller
    useEffect(() => {
        movieController
            .getMovies({
                searchTerm: searchQuery,
                page: page,
                genre: genre,
            })
            .then((res) => {
                console.log("film", res.data);
                setMovies(res.data);
                setTotalPage(res.pagination.totalPages);
                setPage(res.pagination.page);
            })
            .catch((err) => {
                console.log(err);
            });
    }, [genre, page, searchQuery]);

    const handleFilterChange = (name: string, value: string) => {
        console.info(name, value);
        setSelectedFilters((prevFilters) => ({
            ...prevFilters,
            [name]: value,
        }));
        if (name === "genre") {
            setGenre(value);
        }
    };

    const handleApplyFilter = () => {
        const queryString = Object.entries(selectedFilters)
            .filter(([_, value]) => value !== "")
            .map(([key, value]) => `${key}=${value}`)
            .join("&");

        // Tambahkan search query jika ada
        const searchParam = searchQuery ? `${searchQuery}` : "";
        // setParamString(`${queryString}${searchParam}`);
        setSearchQuery(searchQuery);
        setGenre(selectedFilters["genre"]);
        // Redirect ke URL dengan query parameter
        navigate(`/movies?${queryString}${searchParam}`);
    };

    const handlePreviousPage = () => {
        if (page > 1) setPage((prevPage) => prevPage - 1);
    };

    const handleNextPage = () => {
        if (page < totalPage) setPage((prevPage) => prevPage + 1);
    };

    return (
        <>
            <AppAppBar/>
            <MainLayout giveSpace pt={14}>
                {/* Toolbar Filtering */}
                <Box sx={{mb: 4, display: "flex", flexDirection: "column"}}>
                    {/* Filter Dropdowns */}
                    <Grid
                        container
                        spacing={{xs: 1, sm: 1, md: 2, lg: 2, xl: 2}}
                        sx={{flexGrow: 1, justifyContent: "left"}}
                    >
                        {filters.map((filter) => (
                            <Grid
                                key={filter.name}
                                xs={6}
                                sm={4}
                                md={4}
                                lg={2}
                                xl={2}
                                sx={{display: "flex", justifyContent: "center"}}
                            >
                                <Select
                                    placeholder={filter.placeholder}
                                    indicator={<KeyboardArrowDown/>}
                                    sx={styleSelect}
                                    onChange={(e, value) =>
                                        handleFilterChange(filter.name, value as string)
                                    }
                                >
                                    <Option value="">All {filter.placeholder}</Option>
                                    {filter.options.map((option, idx) => (
                                        <Option key={idx} value={option}>
                                            {option}
                                        </Option>
                                    ))}
                                </Select>
                            </Grid>
                        ))}
                    </Grid>

                    {/* Search & Apply */}
                    <Grid
                        container
                        spacing={{xs: 1, sm: 1, md: 2, lg: 2, xl: 2}}
                        sx={{flexGrow: 1, justifyContent: "left", m: 0}}
                    >
                        <Grid
                            xs={12}
                            sm={12}
                            md={8}
                            lg={10}
                            xl={10}
                            sx={{display: "flex", justifyContent: "center", pl: 0}}
                        >
                            {/* Search Bar */}
                            <Input
                                placeholder="Search by title"
                                value={searchQuery}
                                onChange={(e) => setSearchQuery(e.target.value)}
                                sx={{width: "100%", mt: 2}}
                            />
                        </Grid>
                        <Grid
                            xs={12}
                            sm={12}
                            md={4}
                            lg={2}
                            xl={2}
                            sx={{display: "flex", justifyContent: "center", pr: 0}}
                        >
                            <Button onClick={handleApplyFilter} sx={{flexGrow: 1, mt: 2}}>
                                Apply Filter & Search
                            </Button>
                        </Grid>
                    </Grid>
                </Box>
=======
  const [movies, setMovies] = React.useState<MovieModel[]>([]);
  const [pagination, setPagination] = React.useState<PaginationModel>({
    page: 1,
    pageSize: 24,
    totalItems: 0,
    totalPages: 1,
  });

  const [movieParams, setMovieParams] = React.useState<MovieParamsModel>({
    page: pagination.page,
    pageSize: pagination.pageSize,
  });

  const [genres, setGenres] = React.useState<string[]>([]);
  const [actors, setActors] = React.useState<string[]>([]);
  // const [actors, setActors] = React.useState<string[]>(["Actor 1", "Actor2", "Actor3"]);
  const [awards, setAwards] = React.useState<string[]>([]);
  const [countries, setCountries] = React.useState<string[]>([]);
  const [searchQuery, setSearchQuery] = React.useState("");

  const filters = [
    {
      name: "genre",
      placeholder: "Genre",
      options: genres,
    },
    {
      name: "actor",
      placeholder: "Actor",
      options: actors,
    },
    {
      name: "award",
      placeholder: "Award",
      options: awards,
    },
    {
      name: "country",
      placeholder: "Country",
      options: countries,
    },
    {
      name: "year",
      placeholder: "Year",
      options: getYearsFromXtoY(1950, new Date().getFullYear()),
    },
    {
      name: "rating",
      placeholder: "Rating",
      options: ["1", "2", "3", "4", "5"],
    },
    {
      name: "sortBy",
      placeholder: "Sort By",
      options: [
        "title",
        "genre",
        "actor",
        "award",
        "country",
        "year",
        "rating",
      ],
    },
    {
      name: "pageSize",
      placeholder: "Page Size",
      options: PAGE_SIZE_DROPDOWN,
    },
    {
      name: "sortOrder",
      placeholder: "Sort Order",
      options: SORT_ORDER_DROPDOWN,
    },
  ];

  const fetchMovies = async (movieParamsModel?: MovieParamsModel) => {
    try {
      const response = await movieController.getMovies(movieParamsModel);
      const { data: movies, pagination } = response;
      setMovies(movies);
      setPagination(pagination!);
    } catch (error) {
      console.error("Error fetching movies:", error);
    }
  };

  const getGenres = async () => {
    try {
      const response = await genreController.getGenres();
      const data = response.data;
      setGenres(
        data.map((genre: GenreModel) => {
          return genre.name;
        })
      );
    } catch (error) {}
  };

  const getActors = async () => {
    try {
      const response = await actorController.getActors();
      const data = response.data;
      setActors(
        data.map((actor: ActorModel) => {
          return actor.name;
        })
      );
    } catch (error) {
      console.error("Error fetching directors:", error);
    }
  };

  const getAward = async () => {
    try {
      const response = await awardController.getAwards();
      const data = response.data;
      setAwards(
        data.map((award: AwardModel) => {
          return award.name;
        })
      );
    } catch (error) {}
  };

  const getCountries = async () => {
    try {
      const response = await countryController.getCountries();
      const data = response.data;
      setCountries(
        data.map((country: CountryModel) => {
          return country.name;
        })
      );
    } catch (error) {}
  };

  React.useEffect(() => {
    getGenres();
    getActors();
    getAward();
    getCountries();
  }, []);

  React.useEffect(() => {
    fetchMovies(movieParams); // Pass current page to fetchMovies
  }, [movieParams]);

  const handlePageChange = async (newPage: number) => {
    handleFilterChange("page", newPage);
  };

  const handleFilterChange = (name: string, value: string | number) => {
    setMovieParams((prevParams) => ({
      ...prevParams,
      [name]: value,
    }));
    console.info("Filter change: ", name, value);
  };

  const handleApplyFilter = () => {
    fetchMovies(movieParams);
  };

  return (
    <>
      <AppAppBar />
      <MainLayout giveSpace pt={14}>
        {/* Toolbar Filtering */}
        <Box sx={{ mb: 4, display: "flex", flexDirection: "column" }}>
          {/* Filter Dropdowns */}
          <Grid
            container
            spacing={{ xs: 1, sm: 1, md: 2, lg: 2, xl: 2 }}
            sx={{ flexGrow: 1, justifyContent: "left" }}
          >
            {filters.map((filter) => (
              <Grid
                key={filter.name}
                xs={6}
                sm={4}
                md={4}
                lg={2}
                xl={2}
                sx={{ display: "flex", justifyContent: "center" }}
              >
                <Autocomplete
                  placeholder={"All " + filter.name}
                  sx={styleSelect}
                  options={filter.options.map((opt) => opt)}
                  onChange={(e, value) => {
                    handleFilterChange(filter.name, value ? value : "");
                    console.info(filter.name, value);
                  }}
                />
              </Grid>
            ))}
          </Grid>

          {/* Search & Apply */}
          <Grid
            container
            spacing={{ xs: 1, sm: 1, md: 2, lg: 2, xl: 2 }}
            sx={{ flexGrow: 1, justifyContent: "left", m: 0 }}
          >
            <Grid
              xs={12}
              sm={12}
              md={8}
              lg={10}
              xl={10}
              sx={{ display: "flex", justifyContent: "center", pl: 0 }}
            >
              {/* Search Bar */}
              <Input
                placeholder={"Search movies..."}
                value={searchQuery}
                onChange={(e) => {
                  setSearchQuery(e.target.value);
                  handleFilterChange("searchTerm", e.target.value);
                }}
                sx={{ width: "100%", mt: 2 }}
              />
            </Grid>
            <Grid
              xs={12}
              sm={12}
              md={4}
              lg={2}
              xl={2}
              sx={{ display: "flex", justifyContent: "center", pr: 0 }}
            >
              <Button onClick={handleApplyFilter} sx={{ flexGrow: 1, mt: 2 }}>
                Apply Filter & Search
              </Button>
            </Grid>
          </Grid>
        </Box>
>>>>>>> 699010ab

                {/* Movies */}
                <Box>
                    <Grid
                        container
                        spacing={{xs: 1, sm: 1, md: 2, lg: 2, xl: 2}}
                        sx={{flexGrow: 1, justifyContent: "left"}}
                    >
                        {movies.map((movie: any, index: number) => (
                            <Grid
                                xs={6}
                                sm={4}
                                md={3}
                                lg={2}
                                xl={2}
                                sx={{
                                    display: "flex",
                                    justifyContent: "center",
                                }}
                            >
                                <MovieCard
                                    key={index}
                                    id={movie.id}
                                    title={movie.title}
                                    posterUrl={movie.posterUrl}
                                    rating={movie.rating}
                                    year={movie.releaseDate}
                                />
                            </Grid>
                        ))}
                    </Grid>
                </Box>

<<<<<<< HEAD
                {/* Pagination */}
                <Grid
                    container
                    sx={{
                        flexGrow: 1,
                        justifyContent: "center",
                        gap: 1,
                        mt: 2,
                    }}
                >
                    <Button
                        size="sm"
                        variant="outlined"
                        color="neutral"
                        disabled={page === 1}
                        onClick={handlePreviousPage}
                        startDecorator={<KeyboardArrowLeft/>}
                        sx={{display: {xs: "none", md: "flex"}}}
                    >
                        Previous
                    </Button>

                    <Box
                        sx={{
                            flex: {
                                sx: 0,
                                md: 1,
                            },
                        }}
                    />
                    {[...Array(totalPage)].map((_, index) => (
                        <IconButton
                            key={index}
                            size="sm"
                            variant={page === index + 1 ? "solid" : "outlined"}
                            color="neutral"
                            onClick={() => setPage(index + 1)}
                        >
                            {index + 1}
                        </IconButton>
                    ))}
                    <Button
                        size="sm"
                        variant="outlined"
                        color="neutral"
                        disabled={page === 1}
                        onClick={handlePreviousPage}
                        startDecorator={<KeyboardArrowLeft/>}
                        sx={{display: {xs: "flex", md: "none"}}}
                    >
                        Previous
                    </Button>
                    <Box sx={{flex: 1}}/>
                    <Button
                        size="sm"
                        variant="outlined"
                        color="neutral"
                        endDecorator={<KeyboardArrowRight/>}
                    >
                        Next
                    </Button>
                </Grid>

                {/* Pagination */}
                <Box
                    className="Pagination-laptopUp"
                    sx={{
                        pt: 2,
                        gap: 1,
                        [`& .${iconButtonClasses.root}`]: {borderRadius: "50%"},
                        display: {
                            xs: "none",
                            md: "none",
                        },
                    }}
                >
                    <Button
                        size="sm"
                        variant="outlined"
                        color="neutral"
                        startDecorator={<KeyboardArrowLeft/>}
                    >
                        Previous
                    </Button>

                    <Box sx={{flex: 1}}/>
                    {["1", "2", "3", "…", "8", "9", "10"].map((page) => (
                        <IconButton
                            key={page}
                            size="sm"
                            variant={Number(page) ? "outlined" : "plain"}
                            color="neutral"
                        >
                            {page}
                        </IconButton>
                    ))}
                    <Box sx={{flex: 1}}/>
                    <Button
                        size="sm"
                        variant="outlined"
                        color="neutral"
                        disabled={page === totalPage}
                        onClick={handleNextPage}
                        endDecorator={<KeyboardArrowRight/>}
                    >
                        Next
                    </Button>
                </Box>
            </MainLayout>
        </>
    );
=======
        <PaginationComponent
          page={pagination.page}
          pageSize={pagination.pageSize}
          totalPages={pagination.totalPages}
          totalItems={pagination.totalItems}
          handlePageChange={handlePageChange}
          handleNextPage={() => handlePageChange((pagination.page || 1) + 1)}
          handlePrevPage={() => handlePageChange(pagination.page - 1)}
        />
      </MainLayout>
    </>
  );
>>>>>>> 699010ab
}<|MERGE_RESOLUTION|>--- conflicted
+++ resolved
@@ -1,29 +1,8 @@
-<<<<<<< HEAD
-import {
-    Box,
-    Grid,
-    Select,
-    Option,
-    Button,
-    Input,
-    iconButtonClasses,
-    IconButton,
-} from "@mui/joy";
-import MainLayout from "../layouts/MainLayout";
-import MovieCard from "../components/MovieCard";
-import KeyboardArrowDown from "@mui/icons-material/KeyboardArrowDown";
-import KeyboardArrowLeft from "@mui/icons-material/KeyboardArrowLeft";
-import KeyboardArrowRight from "@mui/icons-material/KeyboardArrowRight";
-
-import {useState, useEffect} from "react";
-import {useNavigate} from "react-router-dom";
-=======
 import React from "react";
 
 import { Box, Grid, Button, Input, Autocomplete } from "@mui/joy";
 import MainLayout from "../layouts/MainLayout";
 import MovieCard from "../components/MovieCard";
->>>>>>> 699010ab
 
 import AppAppBar from "../components/AppAppBar";
 import { MovieModel, MovieParamsModel } from "../../models/MovieModel";
@@ -45,207 +24,16 @@
 } from "../../configs/constants";
 
 const styleSelect = {
-    width: "100%",
-    [`& .MuiSelect-indicator`]: {
-        transition: "0.2s",
-        [`&.Mui-expanded`]: {
-            transform: "rotate(-180deg)",
-        },
-    },
+  width: "100%",
+  [`& .MuiSelect-indicator`]: {
+    transition: "0.2s",
+    [`&.Mui-expanded`]: {
+      transform: "rotate(-180deg)",
+    },
+  },
 };
 
 export default function MoviesPage() {
-<<<<<<< HEAD
-    const [selectedFilters, setSelectedFilters] = useState<{
-        [key: string]: string;
-    }>({});
-    // const [paramString, setParamString] = useState<string>("");
-    const [searchQuery, setSearchQuery] = useState<string>("");
-    const navigate = useNavigate();
-
-    // movies
-    const [movies, setMovies] = useState<any[]>([]);
-    // paginasi
-    const [page, setPage] = useState<number>(1);
-    const [totalPage, setTotalPage] = useState<number>(1);
-    const [genre, setGenre] = useState<string>("");
-    const [genres, setGenres] = useState<string[]>([]);
-
-    const filters = [
-        {
-            name: "genre",
-            placeholder: "Genre",
-            options: genres,
-        },
-        {
-            name: "actor",
-            placeholder: "Actor",
-            options: ["Actor 1", "Actor 2", "Actor 3"],
-        },
-        {name: "year", placeholder: "Year", options: ["2021", "2020", "2019"]},
-        {
-            name: "award",
-            placeholder: "Award",
-            options: ["Oscar", "Golden Globe", "BAFTA"],
-        },
-        {
-            name: "director",
-            placeholder: "Director",
-            options: ["Director 1", "Director 2"],
-        },
-        {
-            name: "country",
-            placeholder: "Country",
-            options: ["USA", "UK", "France"],
-        },
-    ];
-
-    useEffect(() => {
-        movieController
-            .getGenres()
-            .then((res) => {
-                const genreNames = res.data.map(
-                    (genre: { id: number; name: string }) => genre.name
-                );
-
-                setGenres(genreNames); // Asumsikan res.data adalah array genre
-            })
-            .catch((err) => {
-                console.error("Error fetching genres:", err);
-            });
-    }, []);
-
-    // fetch using controller
-    useEffect(() => {
-        movieController
-            .getMovies({
-                searchTerm: searchQuery,
-                page: page,
-                genre: genre,
-            })
-            .then((res) => {
-                console.log("film", res.data);
-                setMovies(res.data);
-                setTotalPage(res.pagination.totalPages);
-                setPage(res.pagination.page);
-            })
-            .catch((err) => {
-                console.log(err);
-            });
-    }, [genre, page, searchQuery]);
-
-    const handleFilterChange = (name: string, value: string) => {
-        console.info(name, value);
-        setSelectedFilters((prevFilters) => ({
-            ...prevFilters,
-            [name]: value,
-        }));
-        if (name === "genre") {
-            setGenre(value);
-        }
-    };
-
-    const handleApplyFilter = () => {
-        const queryString = Object.entries(selectedFilters)
-            .filter(([_, value]) => value !== "")
-            .map(([key, value]) => `${key}=${value}`)
-            .join("&");
-
-        // Tambahkan search query jika ada
-        const searchParam = searchQuery ? `${searchQuery}` : "";
-        // setParamString(`${queryString}${searchParam}`);
-        setSearchQuery(searchQuery);
-        setGenre(selectedFilters["genre"]);
-        // Redirect ke URL dengan query parameter
-        navigate(`/movies?${queryString}${searchParam}`);
-    };
-
-    const handlePreviousPage = () => {
-        if (page > 1) setPage((prevPage) => prevPage - 1);
-    };
-
-    const handleNextPage = () => {
-        if (page < totalPage) setPage((prevPage) => prevPage + 1);
-    };
-
-    return (
-        <>
-            <AppAppBar/>
-            <MainLayout giveSpace pt={14}>
-                {/* Toolbar Filtering */}
-                <Box sx={{mb: 4, display: "flex", flexDirection: "column"}}>
-                    {/* Filter Dropdowns */}
-                    <Grid
-                        container
-                        spacing={{xs: 1, sm: 1, md: 2, lg: 2, xl: 2}}
-                        sx={{flexGrow: 1, justifyContent: "left"}}
-                    >
-                        {filters.map((filter) => (
-                            <Grid
-                                key={filter.name}
-                                xs={6}
-                                sm={4}
-                                md={4}
-                                lg={2}
-                                xl={2}
-                                sx={{display: "flex", justifyContent: "center"}}
-                            >
-                                <Select
-                                    placeholder={filter.placeholder}
-                                    indicator={<KeyboardArrowDown/>}
-                                    sx={styleSelect}
-                                    onChange={(e, value) =>
-                                        handleFilterChange(filter.name, value as string)
-                                    }
-                                >
-                                    <Option value="">All {filter.placeholder}</Option>
-                                    {filter.options.map((option, idx) => (
-                                        <Option key={idx} value={option}>
-                                            {option}
-                                        </Option>
-                                    ))}
-                                </Select>
-                            </Grid>
-                        ))}
-                    </Grid>
-
-                    {/* Search & Apply */}
-                    <Grid
-                        container
-                        spacing={{xs: 1, sm: 1, md: 2, lg: 2, xl: 2}}
-                        sx={{flexGrow: 1, justifyContent: "left", m: 0}}
-                    >
-                        <Grid
-                            xs={12}
-                            sm={12}
-                            md={8}
-                            lg={10}
-                            xl={10}
-                            sx={{display: "flex", justifyContent: "center", pl: 0}}
-                        >
-                            {/* Search Bar */}
-                            <Input
-                                placeholder="Search by title"
-                                value={searchQuery}
-                                onChange={(e) => setSearchQuery(e.target.value)}
-                                sx={{width: "100%", mt: 2}}
-                            />
-                        </Grid>
-                        <Grid
-                            xs={12}
-                            sm={12}
-                            md={4}
-                            lg={2}
-                            xl={2}
-                            sx={{display: "flex", justifyContent: "center", pr: 0}}
-                        >
-                            <Button onClick={handleApplyFilter} sx={{flexGrow: 1, mt: 2}}>
-                                Apply Filter & Search
-                            </Button>
-                        </Grid>
-                    </Grid>
-                </Box>
-=======
   const [movies, setMovies] = React.useState<MovieModel[]>([]);
   const [pagination, setPagination] = React.useState<PaginationModel>({
     page: 1,
@@ -484,153 +272,39 @@
             </Grid>
           </Grid>
         </Box>
->>>>>>> 699010ab
-
-                {/* Movies */}
-                <Box>
-                    <Grid
-                        container
-                        spacing={{xs: 1, sm: 1, md: 2, lg: 2, xl: 2}}
-                        sx={{flexGrow: 1, justifyContent: "left"}}
-                    >
-                        {movies.map((movie: any, index: number) => (
-                            <Grid
-                                xs={6}
-                                sm={4}
-                                md={3}
-                                lg={2}
-                                xl={2}
-                                sx={{
-                                    display: "flex",
-                                    justifyContent: "center",
-                                }}
-                            >
-                                <MovieCard
-                                    key={index}
-                                    id={movie.id}
-                                    title={movie.title}
-                                    posterUrl={movie.posterUrl}
-                                    rating={movie.rating}
-                                    year={movie.releaseDate}
-                                />
-                            </Grid>
-                        ))}
-                    </Grid>
-                </Box>
-
-<<<<<<< HEAD
-                {/* Pagination */}
-                <Grid
-                    container
-                    sx={{
-                        flexGrow: 1,
-                        justifyContent: "center",
-                        gap: 1,
-                        mt: 2,
-                    }}
-                >
-                    <Button
-                        size="sm"
-                        variant="outlined"
-                        color="neutral"
-                        disabled={page === 1}
-                        onClick={handlePreviousPage}
-                        startDecorator={<KeyboardArrowLeft/>}
-                        sx={{display: {xs: "none", md: "flex"}}}
-                    >
-                        Previous
-                    </Button>
-
-                    <Box
-                        sx={{
-                            flex: {
-                                sx: 0,
-                                md: 1,
-                            },
-                        }}
-                    />
-                    {[...Array(totalPage)].map((_, index) => (
-                        <IconButton
-                            key={index}
-                            size="sm"
-                            variant={page === index + 1 ? "solid" : "outlined"}
-                            color="neutral"
-                            onClick={() => setPage(index + 1)}
-                        >
-                            {index + 1}
-                        </IconButton>
-                    ))}
-                    <Button
-                        size="sm"
-                        variant="outlined"
-                        color="neutral"
-                        disabled={page === 1}
-                        onClick={handlePreviousPage}
-                        startDecorator={<KeyboardArrowLeft/>}
-                        sx={{display: {xs: "flex", md: "none"}}}
-                    >
-                        Previous
-                    </Button>
-                    <Box sx={{flex: 1}}/>
-                    <Button
-                        size="sm"
-                        variant="outlined"
-                        color="neutral"
-                        endDecorator={<KeyboardArrowRight/>}
-                    >
-                        Next
-                    </Button>
-                </Grid>
-
-                {/* Pagination */}
-                <Box
-                    className="Pagination-laptopUp"
-                    sx={{
-                        pt: 2,
-                        gap: 1,
-                        [`& .${iconButtonClasses.root}`]: {borderRadius: "50%"},
-                        display: {
-                            xs: "none",
-                            md: "none",
-                        },
-                    }}
-                >
-                    <Button
-                        size="sm"
-                        variant="outlined"
-                        color="neutral"
-                        startDecorator={<KeyboardArrowLeft/>}
-                    >
-                        Previous
-                    </Button>
-
-                    <Box sx={{flex: 1}}/>
-                    {["1", "2", "3", "…", "8", "9", "10"].map((page) => (
-                        <IconButton
-                            key={page}
-                            size="sm"
-                            variant={Number(page) ? "outlined" : "plain"}
-                            color="neutral"
-                        >
-                            {page}
-                        </IconButton>
-                    ))}
-                    <Box sx={{flex: 1}}/>
-                    <Button
-                        size="sm"
-                        variant="outlined"
-                        color="neutral"
-                        disabled={page === totalPage}
-                        onClick={handleNextPage}
-                        endDecorator={<KeyboardArrowRight/>}
-                    >
-                        Next
-                    </Button>
-                </Box>
-            </MainLayout>
-        </>
-    );
-=======
+
+        {/* Movies */}
+        <Box>
+          <Grid
+            container
+            spacing={{ xs: 1, sm: 1, md: 2, lg: 2, xl: 2 }}
+            sx={{ flexGrow: 1, justifyContent: "left" }}
+          >
+            {movies.map((movie: any, index: number) => (
+              <Grid
+                xs={6}
+                sm={4}
+                md={3}
+                lg={2}
+                xl={2}
+                sx={{
+                  display: "flex",
+                  justifyContent: "center",
+                }}
+              >
+                <MovieCard
+                  key={index}
+                  id={movie.id}
+                  title={movie.title}
+                  posterUrl={movie.posterUrl}
+                  rating={movie.rating}
+                  year={movie.releaseDate}
+                />
+              </Grid>
+            ))}
+          </Grid>
+        </Box>
+
         <PaginationComponent
           page={pagination.page}
           pageSize={pagination.pageSize}
@@ -643,5 +317,4 @@
       </MainLayout>
     </>
   );
->>>>>>> 699010ab
 }