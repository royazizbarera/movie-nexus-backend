--- conflicted
+++ resolved
@@ -3,74 +3,36 @@
 import prisma from "../config/client";
 
 import bcrypt from "bcryptjs";
-import {generateVerificationCode} from "../helpers/generateVerificationCode";
+import { generateVerificationCode } from "../helpers/generateVerificationCode";
 
 class AuthService {
-    private static instance: AuthService;
-
-    private constructor() {
-    }
-
-    public static getInstance(): AuthService {
-        if (!AuthService.instance) {
-            AuthService.instance = new AuthService();
-        }
-
-        return AuthService.instance;
-    }
-
-<<<<<<< HEAD
-    public async signUpEmailAndPassword(
-        username: string,
-        email: string,
-        password: string
-    ) {
-        // Jika ada yang kosong maka throw error
-        if (!username || !email || !password) {
-            throw new Error("All fields are required");
-        }
-
-        // Jika password kurang dari 6 karakter maka throw error
-        if (password.length < 6) {
-            throw new Error("Password must be at least 6 characters long");
-        }
-
-        try {
-            // Cek apakah sudah ada pengguna dengan email tersebut throw error jika ada
-            const existingUser = await prisma.user.findFirst({
-                where: {
-                    email,
-                },
-            });
-            if (existingUser) {
-                throw new Error("User with this email already exists");
-            }
-
-            // hash password
-            const hashedPassword = await bcrypt.hash(password, 10);
-            const verificationCode = generateVerificationCode();
-
-            // jika belum ada buat pengguna baru
-            const newUser = await prisma.user.create({
-                data: {
-                    provider: "email",
-                    username: username,
-                    email: email,
-                    password: hashedPassword,
-                    verificationCode: verificationCode,
-                    verificationCodeExpired: new Date(
-                        new Date().getTime() + 24 * 60 * 60 * 1000
-                    ), // 24 jam dari sekarang
-                },
-            });
-
-            const userResponse = {...newUser, password: undefined};
-
-            return userResponse;
-        } catch (error: any) {
-            throw new Error(error || "Failed to create user");
-        }
-=======
+  private static instance: AuthService;
+
+  private constructor() {}
+
+  public static getInstance(): AuthService {
+    if (!AuthService.instance) {
+      AuthService.instance = new AuthService();
+    }
+
+    return AuthService.instance;
+  }
+
+  public async signUpEmailAndPassword(
+    username: string,
+    email: string,
+    password: string
+  ) {
+    // Jika ada yang kosong maka throw error
+    if (!username || !email || !password) {
+      throw new Error("All fields are required");
+    }
+
+    // Jika password kurang dari 6 karakter maka throw error
+    if (password.length < 6) {
+      throw new Error("Password must be at least 6 characters long");
+    }
+
     try {
       // Cek apakah sudah ada pengguna dengan email tersebut throw error jika ada
       const existingUser = await prisma.user.findFirst({
@@ -105,227 +67,227 @@
       return userResponse;
     } catch (error: any) {
       throw new Error(error || "Failed to create user");
->>>>>>> 699010ab
-    }
-
-    // TODO: Implement sign in with email and password service
-    public async signInWithEmailAndPassword(email: string, password: string) {
-        // Jika ada yang kosong maka throw error
-        if (!email || !password) {
-            throw new Error("All fields are required");
-        }
-
-        try {
-            // Cek apakah sudah ada pengguna dengan email tersebut throw error jika tidak ada
-            const user = await prisma.user.findFirst({
-                where: {
-                    email,
-                },
-            });
-            if (!user) {
-                throw new Error("User with this email does not exist");
-            }
-
-            // bandingkan password
-            const isPasswordMatch = await bcrypt.compare(password, user.password!);
-            if (!isPasswordMatch) {
-                throw new Error("Invalid password");
-            }
-
-            // hilangkan password
-            const userResponse = {...user, password: undefined};
-
-            return userResponse;
-        } catch (error: any) {
-            throw new Error(error || "Failed to sign in user");
-        }
-    }
-
-    // is verified
-    public async isVerifiedUser(email: string) {
-        try {
-            const user = await prisma.user.findFirst({
-                where: {
-                    email: email,
-                },
-            });
-
-            if (!user) {
-                throw new Error("User not found");
-            }
-
-            if (!user.isVerified) {
-                return false;
-            }
-
-            return true;
-        } catch (error: any) {
-            throw new Error(error || "Failed to verify user");
-        }
-    }
-
-    // TODO: Implement verify user service using verification code
-    public async verifyUser(verificationCode: string) {
-        try {
-            const user = await prisma.user.findFirst({
-                where: {
-                    verificationCode,
-                    verificationCodeExpired: {
-                        gte: new Date(),
-                    },
-                },
-            });
-
-            if (!user) {
-                throw new Error("Invalid verification code");
-            }
-
-            if (user.verificationCodeExpired! < new Date()) {
-                throw new Error("Verification code expired");
-            }
-
-            const updatedUser = await prisma.user.update({
-                where: {
-                    id: user.id,
-                },
-                data: {
-                    isVerified: true,
-                    verificationCode: null,
-                    verificationCodeExpired: null,
-                },
-            });
-
-            // hilangkan password
-            const userResponse = {...updatedUser, password: undefined};
-
-            return userResponse;
-        } catch (error: any) {
-            throw new Error(error || "Failed to verify user");
-        }
-    }
-
-    // TODO: Implement resend verification code service
-    public async resendVerificationCode(email: string) {
-        try {
-            const user = await prisma.user.findFirst({
-                where: {
-                    email: email,
-                },
-            });
-
-            if (!user) {
-                throw new Error("User not found");
-            }
-
-            if (user.isVerified) {
-                throw new Error("User already verified");
-            }
-
-            const verificationCode = generateVerificationCode();
-
-            const newUser = await prisma.user.update({
-                where: {
-                    email: email,
-                },
-                data: {
-                    verificationCode,
-                    verificationCodeExpired: new Date(
-                        new Date().getTime() + 24 * 60 * 60 * 1000
-                    ), // 24 jam dari sekarang
-                },
-            });
-
-            // hilangkan password
-            const userResponse = {...newUser, password: undefined};
-
-            return userResponse;
-        } catch (error: any) {
-            throw new Error(error || "Failed to send verification code");
-        }
-    }
-
-    // TODO: Implement delete user service using email
-    public async deleteUser(email: string) {
-        try {
-            const user = await prisma.user.findFirst({
-                where: {
-                    email: email,
-                },
-            });
-
-            if (!user) {
-                throw new Error("User not found");
-            }
-
-            await prisma.user.delete({
-                where: {
-                    id: user.id,
-                },
-            });
-
-            return true;
-        } catch (error: any) {
-            throw new Error(error || "Failed to delete user");
-        }
-    }
-
-    // TODO: Implement check auth service
-    public async checkAuth(email: string) {
-        try {
-            const user = await prisma.user.findFirst({
-                where: {
-                    email: email,
-                },
-            });
-
-            if (!user) {
-                throw new Error("User not found");
-            }
-
-            // hilangkan password
-            const userResponse = {...user, password: undefined};
-
-            return userResponse;
-        } catch (error: any) {
-            throw new Error(error || "Failed to check auth");
-        }
-    }
-
-
-    // TODO: Sign in with Google
-    public async signInWithGoogle(email: string, username: string) {
-        try {
-            // Cek apakah sudah ada pengguna dengan email tersebut throw error jika tidak ada
-            const user = await prisma.user.findFirst({
-                where: {
-                    email,
-                },
-            });
-
-            if (!user) {
-                // jika belum ada buat pengguna baru
-                const newUser = await prisma.user.create({
-                    data: {
-                        provider: "google",
-                        username: username,
-                        email: email,
-                        isVerified: true,
-                    },
-                });
-
-                const userResponse = {...newUser, password: undefined};
-
-                return userResponse;
-            }
-
-            // hilangkan password
-            const userResponse = {...user, password: undefined};
-
-            return userResponse;
-        } catch (error: any) {
-            throw new Error(error || "Failed to sign in with Google");
-        }
-    }
+    }
+  }
+
+  // TODO: Implement sign in with email and password service
+  public async signInWithEmailAndPassword(email: string, password: string) {
+    // Jika ada yang kosong maka throw error
+    if (!email || !password) {
+      throw new Error("All fields are required");
+    }
+
+    try {
+      // Cek apakah sudah ada pengguna dengan email tersebut throw error jika tidak ada
+      const user = await prisma.user.findFirst({
+        where: {
+          email,
+        },
+      });
+      if (!user) {
+        throw new Error("User with this email does not exist");
+      }
+
+      // bandingkan password
+      const isPasswordMatch = await bcrypt.compare(password, user.password!);
+      if (!isPasswordMatch) {
+        throw new Error("Invalid password");
+      }
+
+      // hilangkan password
+      const userResponse = { ...user, password: undefined };
+
+      return userResponse;
+    } catch (error: any) {
+      throw new Error(error || "Failed to sign in user");
+    }
+  }
+
+  // is verified
+  public async isVerifiedUser(email: string) {
+    try {
+      const user = await prisma.user.findFirst({
+        where: {
+          email: email,
+        },
+      });
+
+      if (!user) {
+        throw new Error("User not found");
+      }
+
+      if (!user.isVerified) {
+        return false;
+      }
+
+      return true;
+    } catch (error: any) {
+      throw new Error(error || "Failed to verify user");
+    }
+  }
+
+  // TODO: Implement verify user service using verification code
+  public async verifyUser(verificationCode: string) {
+    try {
+      const user = await prisma.user.findFirst({
+        where: {
+          verificationCode,
+          verificationCodeExpired: {
+            gte: new Date(),
+          },
+        },
+      });
+
+      if (!user) {
+        throw new Error("Invalid verification code");
+      }
+
+      if (user.verificationCodeExpired! < new Date()) {
+        throw new Error("Verification code expired");
+      }
+
+      const updatedUser = await prisma.user.update({
+        where: {
+          id: user.id,
+        },
+        data: {
+          isVerified: true,
+          verificationCode: null,
+          verificationCodeExpired: null,
+        },
+      });
+
+      // hilangkan password
+      const userResponse = { ...updatedUser, password: undefined };
+
+      return userResponse;
+    } catch (error: any) {
+      throw new Error(error || "Failed to verify user");
+    }
+  }
+
+  // TODO: Implement resend verification code service
+  public async resendVerificationCode(email: string) {
+    try {
+      const user = await prisma.user.findFirst({
+        where: {
+          email: email,
+        },
+      });
+
+      if (!user) {
+        throw new Error("User not found");
+      }
+
+      if (user.isVerified) {
+        throw new Error("User already verified");
+      }
+
+      const verificationCode = generateVerificationCode();
+
+      const newUser = await prisma.user.update({
+        where: {
+          email: email,
+        },
+        data: {
+          verificationCode,
+          verificationCodeExpired: new Date(
+            new Date().getTime() + 24 * 60 * 60 * 1000
+          ), // 24 jam dari sekarang
+        },
+      });
+
+      // hilangkan password
+      const userResponse = { ...newUser, password: undefined };
+
+      return userResponse;
+    } catch (error: any) {
+      throw new Error(error || "Failed to send verification code");
+    }
+  }
+
+  // TODO: Implement delete user service using email
+  public async deleteUser(email: string) {
+    try {
+      const user = await prisma.user.findFirst({
+        where: {
+          email: email,
+        },
+      });
+
+      if (!user) {
+        throw new Error("User not found");
+      }
+
+      await prisma.user.delete({
+        where: {
+          id: user.id,
+        },
+      });
+
+      return true;
+    } catch (error: any) {
+      throw new Error(error || "Failed to delete user");
+    }
+  }
+
+  // TODO: Implement check auth service
+  public async checkAuth(email: string) {
+    try {
+      const user = await prisma.user.findFirst({
+        where: {
+          email: email,
+        },
+      });
+
+      if (!user) {
+        throw new Error("User not found");
+      }
+
+      // hilangkan password
+      const userResponse = { ...user, password: undefined };
+
+      return userResponse;
+    } catch (error: any) {
+      throw new Error(error || "Failed to check auth");
+    }
+  }
+
+
+  // TODO: Sign in with Google
+  public async signInWithGoogle(email: string, username: string) {
+    try {
+      // Cek apakah sudah ada pengguna dengan email tersebut throw error jika tidak ada
+      const user = await prisma.user.findFirst({
+        where: {
+          email,
+        },
+      });
+
+      if (!user) {
+        // jika belum ada buat pengguna baru
+        const newUser = await prisma.user.create({
+          data: {
+            provider: "google",
+            username: username,
+            email: email,
+            isVerified: true,
+          },
+        });
+
+        const userResponse = { ...newUser, password: undefined };
+
+        return userResponse;
+      }
+
+      // hilangkan password
+      const userResponse = { ...user, password: undefined };
+
+      return userResponse;
+    } catch (error: any) {
+      throw new Error(error || "Failed to sign in with Google");
+    }
+  }
 }
 
 const authService = AuthService.getInstance();
