import {Request, Response, NextFunction} from "express";
import passport from "passport";
import ResponseApi from "../config/ResponseApi";
import authService from "../services/AuthService";
import HttpStatus from "../config/constants/HttpStatus";
import {generateToken} from "../helpers/handleToken";
import {setTokenCookies} from "../helpers/setTokenCookies";
import MailService from "../services/MailService";
import {User} from "@prisma/client";

class AuthController {
    private static instance: AuthController;

    private constructor() {
    }

    public static getInstance(): AuthController {
        if (!AuthController.instance) {
            AuthController.instance = new AuthController();
        }

        return AuthController.instance;
    }

    // Gunakan arrow functions agar konteks `this` tetap terikat dengan benar
    passportAuth = (req: Request, res: Response, next: NextFunction) => {
        const redirectUrl = req.query.redirectUrl || "/";
        const session = req.session as any;
        session.redirectUrl = redirectUrl;

        passport.authenticate("google", {
            scope: ["profile", "email"],
            prompt: "select_account",
        })(req, res, next);
    };

    passportRedirect = passport.authenticate("google");

    // Gunakan arrow functions untuk memastikan `this` tetap terikat dengan benar
    passportCallback = (req: Request, res: Response) => {
        passport.authenticate("google", async (err: any, user: User, info: any) => {
            try {
                if (err || !user) {
                    console.error(err);
                    console.error(user);
                    return res.status(401).json({message: "Authentication failed"});
                }
                const session = req.session as any;
                const redirectUrl = session.redirectUrl || "http://localhost:3002"; // Default ke Home di client
                delete session.redirectUrl; // Hapus redirectUrl setelah digunakan
                console.log("user", user);
                // Buat token JWT dan setel cookie
                const token = generateToken(user.id, user.email);
                setTokenCookies(res, token);

                // Redirect ke URL setelah login berhasil
                res.redirect(redirectUrl);
            } catch (error) {
                return res
                    .status(500)
                    .json({message: "Error during Google login", error});
            }
        })(req, res);
    };

    // Protected route handler to check if user is authenticated
    protectedRoute = (req: Request, res: Response) => {
        if (req.isAuthenticated()) {
            const user: any = req.user;
            res.json({message: `Hello ${user?.displayName}!`});
        } else {
            res.status(401).json({message: "Unauthorized"});
        }
    };

    // TODO: Membuat sign up with email and password
    public async signUpWithEmailPassword(req: Request, res: Response) {
        // ambil username, email, dan password dari request body
        const {username, email, password} = req.body;

        try {
            // daftar pake service
            const user = await authService.signUpEmailAndPassword(
                username,
                email,
                password
            );

            // buat token dan simpan di cookie
            const token = generateToken(user.id, user.email);
            setTokenCookies(res, token);

            // kirim kode verifikasi ke email
            await MailService.sendVerificationCode(
                user.email,
                user.verificationCode!
            );
            console.info(`User ${user.email} sign up`);
            // kirim response
            return res.status(HttpStatus.CREATED).json(
                ResponseApi({
                    code: HttpStatus.CREATED,
                    message: "User created successfully",
                    data: user,
                    version: 1.0,
                })
            );
        } catch (error) {
            return res.status(HttpStatus.BAD_REQUEST).json(
                ResponseApi({
                    code: HttpStatus.BAD_REQUEST,
                    message: String(error),
                    errors: error,
                    version: 1.0,
                })
            );
        }
    }

    // TODO: Implement sign in with email and password controller
    public async signInWithEmailAndPassword(req: Request, res: Response) {
        const {email, password} = req.body;

<<<<<<< HEAD
        try {
            const user = await authService.signInWithEmailAndPassword(
                email,
                password
            );
=======
      try {
        // kirim kode verifikasi ke email
        await MailService.sendVerificationCode(
          user.email,
          user.verificationCode!
        );
      } catch (error) {
        console.log("Failed to send verification code", error);
      }
      console.info(`User ${user.email} sign up`);
      // kirim response
      return res.status(HttpStatus.CREATED).json(
        ResponseApi({
          code: HttpStatus.CREATED,
          message: "User created successfully",
          data: user,
          version: 1.0,
        })
      );
    } catch (error) {
      return res.status(HttpStatus.BAD_REQUEST).json(
        ResponseApi({
          code: HttpStatus.BAD_REQUEST,
          message: String(error),
          errors: error,
          version: 1.0,
        })
      );
    }
  }
>>>>>>> 699010ab

            // buat token simpan di cookie
            const token = generateToken(user.id, user.email);
            setTokenCookies(res, token);

            console.info(`User ${user.email} logged in`);
            // kirim respon
            return res.status(HttpStatus.OK).json(
                ResponseApi({
                    code: HttpStatus.OK,
                    message: "Login successfully",
                    data: user,
                    version: 1.0,
                })
            );
        } catch (error) {
            return res.status(HttpStatus.BAD_REQUEST).json(
                ResponseApi({
                    code: HttpStatus.BAD_REQUEST,
                    message: String(error),
                    errors: error,
                    version: 1.0,
                })
            );
        }
    }

    // TODO: Implement verify user controller using verification code controller
    public async verifyEmail(req: Request, res: Response) {
        const {verificationCode} = req.body;

        try {
            const user = await authService.verifyUser(verificationCode);

            // kirim respon
            return res.status(HttpStatus.OK).json(
                ResponseApi({
                    code: HttpStatus.OK,
                    message: "User verified successfully",
                    data: user,
                    version: 1.0,
                })
            );
        } catch (error) {
            return res.status(HttpStatus.BAD_REQUEST).json(
                ResponseApi({
                    code: HttpStatus.BAD_REQUEST,
                    message: String(error),
                    errors: error,
                    version: 1.0,
                })
            );
        }
    }

    // TODO: Implement resend verification code controller
    public async resendVerificationCode(req: Request, res: Response) {
        try {
            const email = req.body.email;
            const user = await authService.resendVerificationCode(email);
            // kirim kode verifikasi ke email
            await MailService.sendVerificationCode(
                user.email,
                user.verificationCode!
            );

            // kirim respon
            return res.status(HttpStatus.OK).json(
                ResponseApi({
                    code: HttpStatus.OK,
                    message: "Verification code sent successfully",
                    data: user,
                    version: 1.0,
                })
            );
        } catch (error) {
            return res.status(HttpStatus.BAD_REQUEST).json(
                ResponseApi({
                    code: HttpStatus.BAD_REQUEST,
                    message: String(error),
                    errors: error,
                    version: 1.0,
                })
            );
        }
    }

    // TODO: delete user controller
    public async deleteUser(req: Request, res: Response) {
        try {
            const email = req.body.email;
            const user = await authService.deleteUser(email);
            return res.status(HttpStatus.OK).json(
                ResponseApi({
                    code: HttpStatus.OK,
                    message: "User deleted successfully",
                    data: user,
                    version: 1.0,
                })
            );
        } catch (error) {
            return res.status(HttpStatus.BAD_REQUEST).json(
                ResponseApi({
                    code: HttpStatus.BAD_REQUEST,
                    message: String(error),
                    errors: error,
                    version: 1.0,
                })
            );
        }
    }

    // TODO: Implement logout controller
    public async logout(req: Request, res: Response) {
        try {
            res.clearCookie("token");
            res.status(HttpStatus.OK).json(
                ResponseApi({
                    code: HttpStatus.OK,
                    message: "Logout successfully",
                    version: 1.0,
                })
            );
        } catch (error) {
            return res.status(HttpStatus.BAD_REQUEST).json(
                ResponseApi({
                    code: HttpStatus.BAD_REQUEST,
                    message: String(error),
                    errors: error,
                    version: 1.0,
                })
            );
        }
    }

    // TODO: Implement check auth controller
    public async checkAuth(req: Request, res: Response) {
        try {
            const email = req.body.email;
            const user = await authService.checkAuth(email);
            return res.status(HttpStatus.OK).json(
                ResponseApi({
                    code: HttpStatus.OK,
                    message: "User authenticated",
                    data: user,
                    version: 1.0,
                })
            );
        } catch (error) {
            return res.status(HttpStatus.BAD_REQUEST).json(
                ResponseApi({
                    code: HttpStatus.BAD_REQUEST,
                    message: String(error),
                    errors: error,
                    version: 1.0,
                })
            );
        }
    }
}

const authController = AuthController.getInstance();
export default authController;<|MERGE_RESOLUTION|>--- conflicted
+++ resolved
@@ -1,133 +1,94 @@
-import {Request, Response, NextFunction} from "express";
+import { Request, Response, NextFunction } from "express";
 import passport from "passport";
 import ResponseApi from "../config/ResponseApi";
 import authService from "../services/AuthService";
 import HttpStatus from "../config/constants/HttpStatus";
-import {generateToken} from "../helpers/handleToken";
-import {setTokenCookies} from "../helpers/setTokenCookies";
+import { generateToken } from "../helpers/handleToken";
+import { setTokenCookies } from "../helpers/setTokenCookies";
 import MailService from "../services/MailService";
-import {User} from "@prisma/client";
+import { User } from "@prisma/client";
 
 class AuthController {
-    private static instance: AuthController;
-
-    private constructor() {
-    }
-
-    public static getInstance(): AuthController {
-        if (!AuthController.instance) {
-            AuthController.instance = new AuthController();
+  private static instance: AuthController;
+
+  private constructor() {}
+
+  public static getInstance(): AuthController {
+    if (!AuthController.instance) {
+      AuthController.instance = new AuthController();
+    }
+
+    return AuthController.instance;
+  }
+
+  // Gunakan arrow functions agar konteks `this` tetap terikat dengan benar
+  passportAuth = (req: Request, res: Response, next: NextFunction) => {
+    const redirectUrl = req.query.redirectUrl || "/";
+    const session = req.session as any;
+    session.redirectUrl = redirectUrl;
+
+    passport.authenticate("google", {
+      scope: ["profile", "email"],
+      prompt: "select_account",
+    })(req, res, next);
+  };
+
+  passportRedirect = passport.authenticate("google");
+
+  // Gunakan arrow functions untuk memastikan `this` tetap terikat dengan benar
+  passportCallback = (req: Request, res: Response) => {
+    passport.authenticate("google", async (err: any, user: User, info: any) => {
+      try {
+        if (err || !user) {
+          console.error(err);
+          console.error(user);
+          return res.status(401).json({ message: "Authentication failed" });
         }
-
-        return AuthController.instance;
-    }
-
-    // Gunakan arrow functions agar konteks `this` tetap terikat dengan benar
-    passportAuth = (req: Request, res: Response, next: NextFunction) => {
-        const redirectUrl = req.query.redirectUrl || "/";
         const session = req.session as any;
-        session.redirectUrl = redirectUrl;
-
-        passport.authenticate("google", {
-            scope: ["profile", "email"],
-            prompt: "select_account",
-        })(req, res, next);
-    };
-
-    passportRedirect = passport.authenticate("google");
-
-    // Gunakan arrow functions untuk memastikan `this` tetap terikat dengan benar
-    passportCallback = (req: Request, res: Response) => {
-        passport.authenticate("google", async (err: any, user: User, info: any) => {
-            try {
-                if (err || !user) {
-                    console.error(err);
-                    console.error(user);
-                    return res.status(401).json({message: "Authentication failed"});
-                }
-                const session = req.session as any;
-                const redirectUrl = session.redirectUrl || "http://localhost:3002"; // Default ke Home di client
-                delete session.redirectUrl; // Hapus redirectUrl setelah digunakan
-                console.log("user", user);
-                // Buat token JWT dan setel cookie
-                const token = generateToken(user.id, user.email);
-                setTokenCookies(res, token);
-
-                // Redirect ke URL setelah login berhasil
-                res.redirect(redirectUrl);
-            } catch (error) {
-                return res
-                    .status(500)
-                    .json({message: "Error during Google login", error});
-            }
-        })(req, res);
-    };
-
-    // Protected route handler to check if user is authenticated
-    protectedRoute = (req: Request, res: Response) => {
-        if (req.isAuthenticated()) {
-            const user: any = req.user;
-            res.json({message: `Hello ${user?.displayName}!`});
-        } else {
-            res.status(401).json({message: "Unauthorized"});
-        }
-    };
-
-    // TODO: Membuat sign up with email and password
-    public async signUpWithEmailPassword(req: Request, res: Response) {
-        // ambil username, email, dan password dari request body
-        const {username, email, password} = req.body;
-
-        try {
-            // daftar pake service
-            const user = await authService.signUpEmailAndPassword(
-                username,
-                email,
-                password
-            );
-
-            // buat token dan simpan di cookie
-            const token = generateToken(user.id, user.email);
-            setTokenCookies(res, token);
-
-            // kirim kode verifikasi ke email
-            await MailService.sendVerificationCode(
-                user.email,
-                user.verificationCode!
-            );
-            console.info(`User ${user.email} sign up`);
-            // kirim response
-            return res.status(HttpStatus.CREATED).json(
-                ResponseApi({
-                    code: HttpStatus.CREATED,
-                    message: "User created successfully",
-                    data: user,
-                    version: 1.0,
-                })
-            );
-        } catch (error) {
-            return res.status(HttpStatus.BAD_REQUEST).json(
-                ResponseApi({
-                    code: HttpStatus.BAD_REQUEST,
-                    message: String(error),
-                    errors: error,
-                    version: 1.0,
-                })
-            );
-        }
-    }
-
-    // TODO: Implement sign in with email and password controller
-    public async signInWithEmailAndPassword(req: Request, res: Response) {
-        const {email, password} = req.body;
-
-<<<<<<< HEAD
-        try {
-            const user = await authService.signInWithEmailAndPassword(
-                email,
-                password
-            );
-=======
+        const redirectUrl = session.redirectUrl || "http://localhost:3002"; // Default ke Home di client
+        delete session.redirectUrl; // Hapus redirectUrl setelah digunakan
+        console.log("user", user);
+        // Buat token JWT dan setel cookie
+        const token = generateToken(user.id, user.email);
+        setTokenCookies(res, token);
+
+        // Redirect ke URL setelah login berhasil
+        res.redirect(redirectUrl);
+      } catch (error) {
+        return res
+          .status(500)
+          .json({ message: "Error during Google login", error });
+      }
+    })(req, res);
+  };
+
+  // Protected route handler to check if user is authenticated
+  protectedRoute = (req: Request, res: Response) => {
+    if (req.isAuthenticated()) {
+      const user: any = req.user;
+      res.json({ message: `Hello ${user?.displayName}!` });
+    } else {
+      res.status(401).json({ message: "Unauthorized" });
+    }
+  };
+
+  // TODO: Membuat sign up with email and password
+  public async signUpWithEmailPassword(req: Request, res: Response) {
+    // ambil username, email, dan password dari request body
+    const { username, email, password } = req.body;
+
+    try {
+      // daftar pake service
+      const user = await authService.signUpEmailAndPassword(
+        username,
+        email,
+        password
+      );
+
+      // buat token dan simpan di cookie
+      const token = generateToken(user.id, user.email);
+      setTokenCookies(res, token);
+
       try {
         // kirim kode verifikasi ke email
         await MailService.sendVerificationCode(
@@ -158,166 +119,173 @@
       );
     }
   }
->>>>>>> 699010ab
-
-            // buat token simpan di cookie
-            const token = generateToken(user.id, user.email);
-            setTokenCookies(res, token);
-
-            console.info(`User ${user.email} logged in`);
-            // kirim respon
-            return res.status(HttpStatus.OK).json(
-                ResponseApi({
-                    code: HttpStatus.OK,
-                    message: "Login successfully",
-                    data: user,
-                    version: 1.0,
-                })
-            );
-        } catch (error) {
-            return res.status(HttpStatus.BAD_REQUEST).json(
-                ResponseApi({
-                    code: HttpStatus.BAD_REQUEST,
-                    message: String(error),
-                    errors: error,
-                    version: 1.0,
-                })
-            );
-        }
-    }
-
-    // TODO: Implement verify user controller using verification code controller
-    public async verifyEmail(req: Request, res: Response) {
-        const {verificationCode} = req.body;
-
-        try {
-            const user = await authService.verifyUser(verificationCode);
-
-            // kirim respon
-            return res.status(HttpStatus.OK).json(
-                ResponseApi({
-                    code: HttpStatus.OK,
-                    message: "User verified successfully",
-                    data: user,
-                    version: 1.0,
-                })
-            );
-        } catch (error) {
-            return res.status(HttpStatus.BAD_REQUEST).json(
-                ResponseApi({
-                    code: HttpStatus.BAD_REQUEST,
-                    message: String(error),
-                    errors: error,
-                    version: 1.0,
-                })
-            );
-        }
-    }
-
-    // TODO: Implement resend verification code controller
-    public async resendVerificationCode(req: Request, res: Response) {
-        try {
-            const email = req.body.email;
-            const user = await authService.resendVerificationCode(email);
-            // kirim kode verifikasi ke email
-            await MailService.sendVerificationCode(
-                user.email,
-                user.verificationCode!
-            );
-
-            // kirim respon
-            return res.status(HttpStatus.OK).json(
-                ResponseApi({
-                    code: HttpStatus.OK,
-                    message: "Verification code sent successfully",
-                    data: user,
-                    version: 1.0,
-                })
-            );
-        } catch (error) {
-            return res.status(HttpStatus.BAD_REQUEST).json(
-                ResponseApi({
-                    code: HttpStatus.BAD_REQUEST,
-                    message: String(error),
-                    errors: error,
-                    version: 1.0,
-                })
-            );
-        }
-    }
-
-    // TODO: delete user controller
-    public async deleteUser(req: Request, res: Response) {
-        try {
-            const email = req.body.email;
-            const user = await authService.deleteUser(email);
-            return res.status(HttpStatus.OK).json(
-                ResponseApi({
-                    code: HttpStatus.OK,
-                    message: "User deleted successfully",
-                    data: user,
-                    version: 1.0,
-                })
-            );
-        } catch (error) {
-            return res.status(HttpStatus.BAD_REQUEST).json(
-                ResponseApi({
-                    code: HttpStatus.BAD_REQUEST,
-                    message: String(error),
-                    errors: error,
-                    version: 1.0,
-                })
-            );
-        }
-    }
-
-    // TODO: Implement logout controller
-    public async logout(req: Request, res: Response) {
-        try {
-            res.clearCookie("token");
-            res.status(HttpStatus.OK).json(
-                ResponseApi({
-                    code: HttpStatus.OK,
-                    message: "Logout successfully",
-                    version: 1.0,
-                })
-            );
-        } catch (error) {
-            return res.status(HttpStatus.BAD_REQUEST).json(
-                ResponseApi({
-                    code: HttpStatus.BAD_REQUEST,
-                    message: String(error),
-                    errors: error,
-                    version: 1.0,
-                })
-            );
-        }
-    }
-
-    // TODO: Implement check auth controller
-    public async checkAuth(req: Request, res: Response) {
-        try {
-            const email = req.body.email;
-            const user = await authService.checkAuth(email);
-            return res.status(HttpStatus.OK).json(
-                ResponseApi({
-                    code: HttpStatus.OK,
-                    message: "User authenticated",
-                    data: user,
-                    version: 1.0,
-                })
-            );
-        } catch (error) {
-            return res.status(HttpStatus.BAD_REQUEST).json(
-                ResponseApi({
-                    code: HttpStatus.BAD_REQUEST,
-                    message: String(error),
-                    errors: error,
-                    version: 1.0,
-                })
-            );
-        }
-    }
+
+  // TODO: Implement sign in with email and password controller
+  public async signInWithEmailAndPassword(req: Request, res: Response) {
+    const { email, password } = req.body;
+    try {
+      const user = await authService.signInWithEmailAndPassword(
+        email,
+        password
+      );
+
+      // buat token simpan di cookie
+      const token = generateToken(user.id, user.email);
+      setTokenCookies(res, token);
+      console.info(`User ${user.email} logged in`);
+      // kirim respon
+      return res.status(HttpStatus.OK).json(
+        ResponseApi({
+          code: HttpStatus.OK,
+          message: "Login successfully",
+          data: user,
+          version: 1.0,
+        })
+      );
+    } catch (error) {
+      return res.status(HttpStatus.BAD_REQUEST).json(
+        ResponseApi({
+          code: HttpStatus.BAD_REQUEST,
+          message: String(error),
+          errors: error,
+          version: 1.0,
+        })
+      );
+    }
+  }
+
+  // TODO: Implement verify user controller using verification code controller
+  public async verifyEmail(req: Request, res: Response) {
+    const { verificationCode } = req.body;
+
+    try {
+      const user = await authService.verifyUser(verificationCode);
+
+      // kirim respon
+      return res.status(HttpStatus.OK).json(
+        ResponseApi({
+          code: HttpStatus.OK,
+          message: "User verified successfully",
+          data: user,
+          version: 1.0,
+        })
+      );
+    } catch (error) {
+      return res.status(HttpStatus.BAD_REQUEST).json(
+        ResponseApi({
+          code: HttpStatus.BAD_REQUEST,
+          message: String(error),
+          errors: error,
+          version: 1.0,
+        })
+      );
+    }
+  }
+
+  // TODO: Implement resend verification code controller
+  public async resendVerificationCode(req: Request, res: Response) {
+    try {
+      const email = req.body.email;
+      const user = await authService.resendVerificationCode(email);
+      // kirim kode verifikasi ke email
+      await MailService.sendVerificationCode(
+        user.email,
+        user.verificationCode!
+      );
+
+      // kirim respon
+      return res.status(HttpStatus.OK).json(
+        ResponseApi({
+          code: HttpStatus.OK,
+          message: "Verification code sent successfully",
+          data: user,
+          version: 1.0,
+        })
+      );
+    } catch (error) {
+      return res.status(HttpStatus.BAD_REQUEST).json(
+        ResponseApi({
+          code: HttpStatus.BAD_REQUEST,
+          message: String(error),
+          errors: error,
+          version: 1.0,
+        })
+      );
+    }
+  }
+
+  // TODO: delete user controller
+  public async deleteUser(req: Request, res: Response) {
+    try {
+      const email = req.body.email;
+      const user = await authService.deleteUser(email);
+      return res.status(HttpStatus.OK).json(
+        ResponseApi({
+          code: HttpStatus.OK,
+          message: "User deleted successfully",
+          data: user,
+          version: 1.0,
+        })
+      );
+    } catch (error) {
+      return res.status(HttpStatus.BAD_REQUEST).json(
+        ResponseApi({
+          code: HttpStatus.BAD_REQUEST,
+          message: String(error),
+          errors: error,
+          version: 1.0,
+        })
+      );
+    }
+  }
+
+  // TODO: Implement logout controller
+  public async logout(req: Request, res: Response) {
+    try {
+      res.clearCookie("token");
+      res.status(HttpStatus.OK).json(
+        ResponseApi({
+          code: HttpStatus.OK,
+          message: "Logout successfully",
+          version: 1.0,
+        })
+      );
+    } catch (error) {
+      return res.status(HttpStatus.BAD_REQUEST).json(
+        ResponseApi({
+          code: HttpStatus.BAD_REQUEST,
+          message: String(error),
+          errors: error,
+          version: 1.0,
+        })
+      );
+    }
+  }
+
+  // TODO: Implement check auth controller
+  public async checkAuth(req: Request, res: Response) {
+    try {
+      const email = req.body.email;
+      const user = await authService.checkAuth(email);
+      return res.status(HttpStatus.OK).json(
+        ResponseApi({
+          code: HttpStatus.OK,
+          message: "User authenticated",
+          data: user,
+          version: 1.0,
+        })
+      );
+    } catch (error) {
+      return res.status(HttpStatus.BAD_REQUEST).json(
+        ResponseApi({
+          code: HttpStatus.BAD_REQUEST,
+          message: String(error),
+          errors: error,
+          version: 1.0,
+        })
+      );
+    }
+  }
 }
 
 const authController = AuthController.getInstance();
